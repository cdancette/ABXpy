"""This test script contains tests for the basic parameters of task.py
"""
# -*- coding: utf-8 -*-

import os
import sys
package_path = os.path.dirname(os.path.dirname(
    os.path.dirname(os.path.realpath(__file__))))
if not(package_path in sys.path):
    sys.path.append(package_path)
import ABXpy.task
import h5py
import numpy as np
import ABXpy.misc.items as items

error_pairs = "pairs incorrectly generated"
error_triplets = "triplets incorrectly generated"


# not optimise, but unimportant
def tables_equivalent(t1, t2):
    assert t1.shape == t2.shape
    for a1 in t1:
        res = False
        for a2 in t2:
            if np.array_equal(a1, a2):
                res = True
        if not res:
            return False
    return True


def get_triplets(hdf5file, by):
    triplet_db = hdf5file['triplets']
    triplets = triplet_db['data']
    by_index = list(hdf5file['bys']).index(by)
    triplets_index = triplet_db['by_index'][by_index]
    return triplets[slice(*triplets_index)]


def get_pairs(hdf5file, by):
    pairs_db = hdf5file['unique_pairs']
    pairs = pairs_db['data']
    pairs_index = pairs_db.attrs[by][1:3]
    return pairs[slice(*pairs_index)]


# test1, triplets and pairs verification
def test_basic():
    items.generate_testitems(2, 3, name='data.item')
    try:
        task = ABXpy.task.Task('data.item', 'c0', 'c1', 'c2')
        stats = task.stats
        assert stats['nb_blocks'] == 8, "incorrect stats: number of blocks"
        assert stats['nb_triplets'] == 8
        assert stats['nb_by_levels'] == 2
        task.generate_triplets()
        f = h5py.File('data.abx', 'r')
        triplets = f['triplets']['data'][...]
        by_indexes = f['triplets']['by_index'][...]
        triplets_block0 = triplets[slice(*by_indexes[0])]
        triplets_block1 = triplets[slice(*by_indexes[1])]
        triplets_block0 = get_triplets(f, '0')
        triplets_block1 = get_triplets(f, '1')
        triplets = np.array([[0, 1, 2], [1, 0, 3], [2, 3, 0], [3, 2, 1]])
        assert tables_equivalent(triplets, triplets_block0), error_triplets
        assert tables_equivalent(triplets, triplets_block1), error_triplets
        pairs = [2, 6, 7, 3, 8, 12, 13, 9]
        pairs_block0 = get_pairs(f, '0')
        pairs_block1 = get_pairs(f, '1')
        assert (set(pairs) == set(pairs_block0[:, 0])), error_pairs
        assert (set(pairs) == set(pairs_block1[:, 0])), error_pairs
    finally:
        try:
            os.remove('data.abx')
            os.remove('data.item')
        except:
            pass


# testing with a list of across attributes, triplets verification
def test_multiple_across():
    items.generate_testitems(2, 3, name='data.item')
    try:
        task = ABXpy.task.Task('data.item', 'c0', ['c1', 'c2'])
        stats = task.stats
        assert stats['nb_blocks'] == 8
        assert stats['nb_triplets'] == 8
        assert stats['nb_by_levels'] == 1
        task.generate_triplets()
        f = h5py.File('data.abx', 'r')
        triplets_block = get_triplets(f, '0')
        triplets = np.array([[0, 1, 6], [1, 0, 7], [2, 3, 4], [3, 2, 5],
                             [4, 5, 2], [5, 4, 3], [6, 7, 0], [7, 6, 1]])
        assert tables_equivalent(triplets, triplets_block)
    finally:
        try:
            os.remove('data.abx')
            os.remove('data.item')
        except:
            pass


# testing without any across attribute
def test_no_across():
    items.generate_testitems(2, 3, name='data.item')
    try:
<<<<<<< HEAD
        task = ABXpy.task.Task('data.item', 'c0', None, 'c2', verbose=1)
=======
        task = ABXpy.task.Task('data.item', 'c0', None, 'c2')
>>>>>>> 7bcecb78
        stats = task.stats
        assert stats['nb_blocks'] == 8
        assert stats['nb_triplets'] == 16
        assert stats['nb_by_levels'] == 2
        task.generate_triplets()
    finally:
        try:
            os.remove('data.abx')
            os.remove('data.item')
        except:
            pass


# testing for multiple by attributes, asserting the statistics
def test_multiple_bys():
    items.generate_testitems(3, 4, name='data.item')
    try:
        task = ABXpy.task.Task('data.item', 'c0', None, ['c1', 'c2', 'c3'])
        stats = task.stats
        assert stats['nb_blocks'] == 81
        assert stats['nb_triplets'] == 0
        assert stats['nb_by_levels'] == 27
        task.generate_triplets()
    finally:
        try:
            os.remove('data.abx')
            os.remove('data.item')
        except:
            pass


# testing for a general filter (discarding last column)
def test_filter():
    items.generate_testitems(2, 4, name='data.item')
    try:
        task = ABXpy.task.Task('data.item', 'c0', 'c1', 'c2',
                               filters=["[attr == 0 for attr in c3]"])
        stats = task.stats
        assert stats['nb_blocks'] == 8, "incorrect stats: number of blocks"
        assert stats['nb_triplets'] == 8
        assert stats['nb_by_levels'] == 2
        task.generate_triplets(output='data.abx')
        f = h5py.File('data.abx', 'r')
        triplets_block0 = get_triplets(f, '0')
        triplets_block1 = get_triplets(f, '1')
        triplets = np.array([[0, 1, 2], [1, 0, 3], [2, 3, 0], [3, 2, 1]])
        assert tables_equivalent(triplets, triplets_block0), error_triplets
        assert tables_equivalent(triplets, triplets_block1), error_triplets
        pairs = [2, 6, 7, 3, 8, 12, 13, 9]
        pairs_block0 = get_pairs(f, '0')
        pairs_block1 = get_pairs(f, '1')
        assert (set(pairs) == set(pairs_block0[:, 0])), error_pairs
        assert (set(pairs) == set(pairs_block1[:, 0])), error_pairs
    finally:
        try:
            os.remove('data.abx')
            os.remove('data.item')
        except:
            pass


# testing with simple filter on A, verifying triplet generation
def test_filter_on_A():
    items.generate_testitems(2, 2, name='data.item')
    try:
        task = ABXpy.task.Task('data.item', 'c0',
                               filters=["[attr == 0 for attr in c0_A]"])
        stats = task.stats
        assert stats['nb_blocks'] == 4, "incorrect stats: number of blocks"
        assert stats['nb_triplets'] == 4
        assert stats['nb_by_levels'] == 1
        task.generate_triplets()
        f = h5py.File('data.abx', 'r')
        triplets_block0 = get_triplets(f, '0')
        triplets = np.array([[0, 1, 2], [0, 3, 2], [2, 1, 0], [2, 3, 0]])
        assert tables_equivalent(triplets, triplets_block0), error_triplets
    finally:
        try:
            os.remove('data.abx')
            os.remove('data.item')
        except:
            pass


# testing with simple filter on B, verifying triplet generation
def test_filter_on_B():
    items.generate_testitems(2, 2, name='data.item')
    try:
        task = ABXpy.task.Task('data.item', 'c0',
                               filters=["[attr == 0 for attr in c1_B]"])
        stats = task.stats
        assert stats['nb_blocks'] == 4, "incorrect stats: number of blocks"
        assert stats['nb_triplets'] == 4
        assert stats['nb_by_levels'] == 1
        task.generate_triplets()
        f = h5py.File('data.abx', 'r')
        triplets_block0 = get_triplets(f, '0')
        triplets = np.array([[0, 1, 2], [1, 0, 3], [2, 1, 0], [3, 0, 1]])
        assert tables_equivalent(triplets, triplets_block0), error_triplets
    finally:
        try:
            os.remove('data.abx')
            os.remove('data.item')
        except:
            pass


# testing with simple filter on B, verifying triplet generation
def test_filter_on_C():
    items.generate_testitems(2, 2, name='data.item')
    try:
        task = ABXpy.task.Task('data.item',
                               'c0',
                               filters=["[attr == 0 for attr in c1_X]"])
        stats = task.stats
        assert stats['nb_blocks'] == 4, "incorrect stats: number of blocks"
        assert stats['nb_triplets'] == 4
        assert stats['nb_by_levels'] == 1
        task.generate_triplets()
        f = h5py.File('data.abx', 'r')
        triplets_block0 = get_triplets(f, '0')
        triplets = np.array([[2, 1, 0], [2, 3, 0], [3, 0, 1], [3, 2, 1]])
        assert tables_equivalent(triplets, triplets_block0), error_triplets
    finally:
        try:
            os.remove('data.abx')
            os.remove('data.item')
        except:
            pass


# test_basic()
# test_multiple_across()
# test_no_across()
# test_multiple_bys()
# test_filter()
# test_filter_on_A()
# test_filter_on_B()
# test_filter_on_C()<|MERGE_RESOLUTION|>--- conflicted
+++ resolved
@@ -105,11 +105,7 @@
 def test_no_across():
     items.generate_testitems(2, 3, name='data.item')
     try:
-<<<<<<< HEAD
-        task = ABXpy.task.Task('data.item', 'c0', None, 'c2', verbose=1)
-=======
         task = ABXpy.task.Task('data.item', 'c0', None, 'c2')
->>>>>>> 7bcecb78
         stats = task.stats
         assert stats['nb_blocks'] == 8
         assert stats['nb_triplets'] == 16
