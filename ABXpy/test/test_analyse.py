--- conflicted
+++ resolved
@@ -15,6 +15,7 @@
 import ABXpy.score as score
 import ABXpy.misc.items as items
 import ABXpy.analyze as analyze
+import numpy as np
 
 
 frozen_folder = os.path.join(os.path.dirname(os.path.realpath(__file__)),
@@ -41,16 +42,46 @@
         analyzefilename = 'test_items/data.csv'
 
         items.generate_db_and_feat(3, 3, 1, item_file, 2, 3, feature_file)
-<<<<<<< HEAD
-        task = ABXpy.task.Task(item_file, 'c0', 'c1', 'c2', threshold=2)
-=======
         task = ABXpy.task.Task(item_file, 'c0', 'c1', 'c2')
->>>>>>> 7bcecb78
         task.generate_triplets(taskfilename)
         distances.compute_distances(feature_file, '/features/', taskfilename,
                                     distance_file, dtw_cosine_distance, n_cpu=1)
         score.score(taskfilename, distance_file, scorefilename)
         analyze.analyze(taskfilename, scorefilename, analyzefilename)
+    finally:
+        try:
+            os.remove(item_file)
+            os.remove(feature_file)
+            os.remove(taskfilename)
+            os.remove(distance_file)
+            os.remove(scorefilename)
+            os.remove(analyzefilename)
+        except:
+            pass
+
+
+def test_threshold_analyze():
+    try:
+        if not os.path.exists('test_items'):
+            os.makedirs('test_items')
+        item_file = 'test_items/data.item'
+        feature_file = 'test_items/data.features'
+        distance_file = 'test_items/data.distance'
+        scorefilename = 'test_items/data.score'
+        taskfilename = 'test_items/data.abx'
+        analyzefilename = 'test_items/data.csv'
+        threshold=2
+
+        items.generate_db_and_feat(3, 3, 1, item_file, 2, 3, feature_file)
+        task = ABXpy.task.Task(item_file, 'c0', 'c1', 'c2', threshold=threshold)
+        task.generate_triplets(taskfilename)
+        distances.compute_distances(feature_file, '/features/', taskfilename,
+                                    distance_file, dtw_cosine_distance, n_cpu=1)
+        score.score(taskfilename, distance_file, scorefilename)
+        analyze.analyze(taskfilename, scorefilename, analyzefilename)
+        number_triplets = np.loadtxt(analyzefilename, dtype=int,
+                                     delimiter='\t', skiprows=1, usecols=[-1])
+        assert np.all(number_triplets == threshold)
     finally:
         try:
             os.remove(item_file)
